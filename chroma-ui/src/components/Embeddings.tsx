--- conflicted
+++ resolved
@@ -161,12 +161,8 @@
   }
   const deselectHandler = () => {
     console.log('deselected points')
-<<<<<<< HEAD
     setSelectedPoints([])
   };
-=======
-  }
->>>>>>> e6bf375f
 
   // Topbar functions passed down
   function moveClicked() {
