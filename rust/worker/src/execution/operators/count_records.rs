use crate::{
    blockstore::provider::{BlockfileProvider, OpenError},
    errors::{ChromaError, ErrorCodes},
    execution::{data::data_chunk::Chunk, operator::Operator},
    segment::record_segment::{RecordSegmentReader, RecordSegmentReaderCreationError},
    types::{LogRecord, Operation, Segment},
};
<<<<<<< HEAD
=======
use std::collections::HashSet;
>>>>>>> 9289bc4a
use thiserror::Error;
use tonic::async_trait;

#[derive(Debug)]
pub(crate) struct CountRecordsOperator {}

impl CountRecordsOperator {
    pub(crate) fn new() -> Box<Self> {
        Box::new(CountRecordsOperator {})
    }
}

#[derive(Debug)]
pub(crate) struct CountRecordsInput {
    record_segment_definition: Segment,
    blockfile_provider: BlockfileProvider,
    log_records: Chunk<LogRecord>,
}

impl CountRecordsInput {
    pub(crate) fn new(
        record_segment_definition: Segment,
        blockfile_provider: BlockfileProvider,
        log_records: Chunk<LogRecord>,
    ) -> Self {
        Self {
            record_segment_definition,
            blockfile_provider,
            log_records,
        }
    }
}

#[derive(Debug)]
pub(crate) struct CountRecordsOutput {
    pub(crate) count: usize,
}

#[derive(Error, Debug)]
pub(crate) enum CountRecordsError {
<<<<<<< HEAD
    #[error("Error reading record segment reader")]
    RecordSegmentOpenError(#[from] OpenError),
    #[error("Error creating record segment reader")]
    RecordSegmentError(#[from] RecordSegmentReaderCreationError),
=======
    #[error("Error creating record segment reader")]
    RecordSegmentCreateError(#[from] RecordSegmentReaderCreationError),
>>>>>>> 9289bc4a
    #[error("Error reading record segment")]
    RecordSegmentReadError(#[from] Box<dyn ChromaError>),
}

impl ChromaError for CountRecordsError {
    fn code(&self) -> ErrorCodes {
        match self {
<<<<<<< HEAD
            CountRecordsError::RecordSegmentError(_) => ErrorCodes::Internal,
            CountRecordsError::RecordSegmentReadError(e) => e.code(),
            CountRecordsError::RecordSegmentOpenError(e) => e.code(),
=======
            CountRecordsError::RecordSegmentCreateError(e) => e.code(),
            CountRecordsError::RecordSegmentReadError(e) => e.code(),
>>>>>>> 9289bc4a
        }
    }
}

#[async_trait]
impl Operator<CountRecordsInput, CountRecordsOutput> for CountRecordsOperator {
    type Error = CountRecordsError;
    async fn run(
        &self,
        input: &CountRecordsInput,
    ) -> Result<CountRecordsOutput, CountRecordsError> {
        let segment_reader = match RecordSegmentReader::from_segment(
            &input.record_segment_definition,
            &input.blockfile_provider,
        )
<<<<<<< HEAD
        .await
        {
            Ok(reader) => reader,
            Err(e) => {
                match *e {
                    RecordSegmentReaderCreationError::UninitializedSegment => {
                        // This means no compaction has occured.
                        return Ok(CountRecordsOutput { count: 0 });
                    }
                    RecordSegmentReaderCreationError::BlockfileOpenError(e) => {
                        return Err(CountRecordsError::RecordSegmentOpenError(*e));
                    }
                    RecordSegmentReaderCreationError::InvalidNumberOfFiles => {
                        return Err(CountRecordsError::RecordSegmentError(*e));
                    }
                }
            }
        };

        let count = match segment_reader.count().await {
            Ok(val) => val,
            Err(e) => {
                return Err(CountRecordsError::RecordSegmentReadError(e));
            }
        };

        Ok(CountRecordsOutput { count })
=======
        .await;
        let reader = match segment_reader {
            Ok(r) => r,
            Err(e) => {
                match *e {
                    RecordSegmentReaderCreationError::UninitializedSegment => {
                        // This means there no compaction has occured.
                        // So we can just traverse the log records
                        // and count the number of records.
                        let mut seen_id_set = HashSet::new();
                        for (log_record, _) in input.log_records.iter() {
                            match log_record.record.operation {
                                Operation::Add | Operation::Upsert => {
                                    seen_id_set.insert(log_record.record.id.clone());
                                }
                                Operation::Delete => {
                                    seen_id_set.remove(log_record.record.id.as_str());
                                }
                                Operation::Update => {}
                            }
                        }
                        return Ok(CountRecordsOutput {
                            count: seen_id_set.len(),
                        });
                    }
                    RecordSegmentReaderCreationError::BlockfileOpenError(_) => {
                        return Err(CountRecordsError::RecordSegmentCreateError(*e));
                    }
                    RecordSegmentReaderCreationError::InvalidNumberOfFiles => {
                        return Err(CountRecordsError::RecordSegmentCreateError(*e));
                    }
                }
            }
        };
        // Reconcile adds, updates and deletes.
        // Ids that exist in both the log and the segment (can be
        // in both deleted and not deleted state).
        let mut deleted_and_non_deleted_present_in_segment: HashSet<String> = HashSet::new();
        let mut res_count: i32 = 0;
        // In theory, we can sort all the ids here
        // and send them to the reader so that the reader
        // can process all in one iteration of the sparse index.
        // In practice, the blocks
        // will get cached so overall performance benefits
        // should not be significant.
        for (log_record, _) in input.log_records.iter() {
            match reader
                .data_exists_for_user_id(log_record.record.id.as_str())
                .await
            {
                Ok(exists) => {
                    if exists {
                        deleted_and_non_deleted_present_in_segment
                            .insert(log_record.record.id.clone());
                    }
                }
                Err(e) => {
                    println!("Error reading record segment");
                    return Err(CountRecordsError::RecordSegmentReadError(e));
                }
            }
        }
        // Ids that are present in the log and segment and their end state is not deleted.
        let mut non_deleted_present_in_segment: HashSet<String> =
            deleted_and_non_deleted_present_in_segment.clone();
        // Ids that are absent in the segment but present in log in non deleted state.
        let mut non_deleted_absent_in_segment: HashSet<String> = HashSet::new();
        for (log_record, _) in input.log_records.iter() {
            if deleted_and_non_deleted_present_in_segment.contains(log_record.record.id.as_str()) {
                match log_record.record.operation {
                    Operation::Add | Operation::Upsert => {
                        non_deleted_present_in_segment.insert(log_record.record.id.clone());
                    }
                    Operation::Delete => {
                        non_deleted_present_in_segment.remove(log_record.record.id.as_str());
                    }
                    Operation::Update => {}
                }
            } else {
                match log_record.record.operation {
                    Operation::Add | Operation::Upsert => {
                        non_deleted_absent_in_segment.insert(log_record.record.id.clone());
                    }
                    Operation::Delete => {
                        non_deleted_absent_in_segment.remove(log_record.record.id.as_str());
                    }
                    Operation::Update => {}
                }
            }
        }
        // Discount the records that are present in the record segment but have
        // been deleted more recently in the log.
        res_count -= (deleted_and_non_deleted_present_in_segment.len()
            - non_deleted_present_in_segment.len()) as i32;
        // Add the records that are absent in the record segment but
        // have been inserted more recently in the log.
        res_count += non_deleted_absent_in_segment.len() as i32;
        // Finally, add the count from the record segment.
        match reader.count().await {
            Ok(val) => {
                res_count += val as i32;
            }
            Err(e) => {
                println!("Error reading record segment");
                return Err(CountRecordsError::RecordSegmentReadError(e));
            }
        };
        Ok(CountRecordsOutput {
            count: res_count as usize,
        })
    }
}

#[cfg(test)]
mod tests {
    use crate::segment::types::SegmentFlusher;
    use crate::{
        blockstore::provider::BlockfileProvider,
        execution::{
            data::data_chunk::Chunk,
            operator::Operator,
            operators::count_records::{CountRecordsInput, CountRecordsOperator},
        },
        segment::{record_segment::RecordSegmentWriter, LogMaterializer, SegmentWriter},
        types::{LogRecord, Operation, OperationRecord},
    };
    use std::{collections::HashMap, str::FromStr};
    use uuid::Uuid;

    #[tokio::test]
    async fn test_merge_log_and_storage() {
        let in_memory_provider = BlockfileProvider::new_memory();
        let mut record_segment = crate::types::Segment {
            id: Uuid::from_str("00000000-0000-0000-0000-000000000000").expect("parse error"),
            r#type: crate::types::SegmentType::Record,
            scope: crate::types::SegmentScope::RECORD,
            collection: Some(
                Uuid::from_str("00000000-0000-0000-0000-000000000000").expect("parse error"),
            ),
            metadata: None,
            file_path: HashMap::new(),
        };
        {
            let segment_writer =
                RecordSegmentWriter::from_segment(&record_segment, &in_memory_provider)
                    .await
                    .expect("Error creating segment writer");
            let data = vec![
                LogRecord {
                    log_offset: 1,
                    record: OperationRecord {
                        id: "embedding_id_1".to_string(),
                        embedding: Some(vec![1.0, 2.0, 3.0]),
                        encoding: None,
                        metadata: None,
                        document: None,
                        operation: Operation::Add,
                    },
                },
                LogRecord {
                    log_offset: 2,
                    record: OperationRecord {
                        id: "embedding_id_2".to_string(),
                        embedding: Some(vec![4.0, 5.0, 6.0]),
                        encoding: None,
                        metadata: None,
                        document: None,
                        operation: Operation::Add,
                    },
                },
                LogRecord {
                    log_offset: 3,
                    record: OperationRecord {
                        id: "embedding_id_1".to_string(),
                        embedding: None,
                        encoding: None,
                        metadata: None,
                        document: None,
                        operation: Operation::Delete,
                    },
                },
            ];
            let data: Chunk<LogRecord> = Chunk::new(data.into());
            segment_writer.materialize(&data).await;
            let flusher = segment_writer
                .commit()
                .expect("Commit for segment writer failed");
            record_segment.file_path = flusher.flush().await.expect("Flush segment writer failed");
        }
        let data = vec![
            LogRecord {
                log_offset: 4,
                record: OperationRecord {
                    id: "embedding_id_1".to_string(),
                    embedding: Some(vec![1.0, 2.0, 3.0]),
                    encoding: None,
                    metadata: None,
                    document: None,
                    operation: Operation::Add,
                },
            },
            LogRecord {
                log_offset: 5,
                record: OperationRecord {
                    id: "embedding_id_4".to_string(),
                    embedding: Some(vec![4.0, 5.0, 6.0]),
                    encoding: None,
                    metadata: None,
                    document: None,
                    operation: Operation::Add,
                },
            },
            LogRecord {
                log_offset: 6,
                record: OperationRecord {
                    id: "embedding_id_2".to_string(),
                    embedding: None,
                    encoding: None,
                    metadata: None,
                    document: None,
                    operation: Operation::Update,
                },
            },
        ];
        let data: Chunk<LogRecord> = Chunk::new(data.into());
        let input = CountRecordsInput {
            record_segment_definition: record_segment,
            blockfile_provider: in_memory_provider,
            log_records: data,
        };
        let operator = CountRecordsOperator {};
        let count = operator
            .run(&input)
            .await
            .expect("Count operator run failed");
        assert_eq!(3, count.count);
    }

    #[tokio::test]
    async fn test_no_compaction_log_only() {
        let in_memory_provider = BlockfileProvider::new_memory();
        let record_segment = crate::types::Segment {
            id: Uuid::from_str("00000000-0000-0000-0000-000000000000").expect("parse error"),
            r#type: crate::types::SegmentType::Record,
            scope: crate::types::SegmentScope::RECORD,
            collection: Some(
                Uuid::from_str("00000000-0000-0000-0000-000000000000").expect("parse error"),
            ),
            metadata: None,
            file_path: HashMap::new(),
        };

        // Add 1, 2. Delete 1. Add 3. Upsert 3. Expected count is 2.
        let log_data = vec![
            LogRecord {
                log_offset: 1,
                record: OperationRecord {
                    id: "embedding_id_1".to_string(),
                    embedding: Some(vec![1.0, 2.0, 3.0]),
                    encoding: None,
                    metadata: None,
                    document: None,
                    operation: Operation::Add,
                },
            },
            LogRecord {
                log_offset: 2,
                record: OperationRecord {
                    id: "embedding_id_2".to_string(),
                    embedding: Some(vec![4.0, 5.0, 6.0]),
                    encoding: None,
                    metadata: None,
                    document: None,
                    operation: Operation::Add,
                },
            },
            LogRecord {
                log_offset: 3,
                record: OperationRecord {
                    id: "embedding_id_1".to_string(),
                    embedding: None,
                    encoding: None,
                    metadata: None,
                    document: None,
                    operation: Operation::Delete,
                },
            },
            LogRecord {
                log_offset: 4,
                record: OperationRecord {
                    id: "embedding_id_3".to_string(),
                    embedding: Some(vec![1.0, 2.0, 3.0]),
                    encoding: None,
                    metadata: None,
                    document: None,
                    operation: Operation::Add,
                },
            },
            LogRecord {
                log_offset: 5,
                record: OperationRecord {
                    id: "embedding_id_3".to_string(),
                    embedding: Some(vec![4.0, 5.0, 6.0]),
                    encoding: None,
                    metadata: None,
                    document: None,
                    operation: Operation::Upsert,
                },
            },
        ];

        let data: Chunk<LogRecord> = Chunk::new(log_data.into());
        let input = CountRecordsInput {
            record_segment_definition: record_segment,
            blockfile_provider: in_memory_provider,
            log_records: data,
        };
        let operator = CountRecordsOperator {};
        let count = operator
            .run(&input)
            .await
            .expect("Count operator run failed");
        assert_eq!(2, count.count);
>>>>>>> 9289bc4a
    }
}<|MERGE_RESOLUTION|>--- conflicted
+++ resolved
@@ -5,10 +5,7 @@
     segment::record_segment::{RecordSegmentReader, RecordSegmentReaderCreationError},
     types::{LogRecord, Operation, Segment},
 };
-<<<<<<< HEAD
-=======
 use std::collections::HashSet;
->>>>>>> 9289bc4a
 use thiserror::Error;
 use tonic::async_trait;
 
@@ -49,15 +46,8 @@
 
 #[derive(Error, Debug)]
 pub(crate) enum CountRecordsError {
-<<<<<<< HEAD
-    #[error("Error reading record segment reader")]
-    RecordSegmentOpenError(#[from] OpenError),
-    #[error("Error creating record segment reader")]
-    RecordSegmentError(#[from] RecordSegmentReaderCreationError),
-=======
     #[error("Error creating record segment reader")]
     RecordSegmentCreateError(#[from] RecordSegmentReaderCreationError),
->>>>>>> 9289bc4a
     #[error("Error reading record segment")]
     RecordSegmentReadError(#[from] Box<dyn ChromaError>),
 }
@@ -65,14 +55,8 @@
 impl ChromaError for CountRecordsError {
     fn code(&self) -> ErrorCodes {
         match self {
-<<<<<<< HEAD
-            CountRecordsError::RecordSegmentError(_) => ErrorCodes::Internal,
-            CountRecordsError::RecordSegmentReadError(e) => e.code(),
-            CountRecordsError::RecordSegmentOpenError(e) => e.code(),
-=======
             CountRecordsError::RecordSegmentCreateError(e) => e.code(),
             CountRecordsError::RecordSegmentReadError(e) => e.code(),
->>>>>>> 9289bc4a
         }
     }
 }
@@ -84,39 +68,10 @@
         &self,
         input: &CountRecordsInput,
     ) -> Result<CountRecordsOutput, CountRecordsError> {
-        let segment_reader = match RecordSegmentReader::from_segment(
+        let segment_reader = RecordSegmentReader::from_segment(
             &input.record_segment_definition,
             &input.blockfile_provider,
         )
-<<<<<<< HEAD
-        .await
-        {
-            Ok(reader) => reader,
-            Err(e) => {
-                match *e {
-                    RecordSegmentReaderCreationError::UninitializedSegment => {
-                        // This means no compaction has occured.
-                        return Ok(CountRecordsOutput { count: 0 });
-                    }
-                    RecordSegmentReaderCreationError::BlockfileOpenError(e) => {
-                        return Err(CountRecordsError::RecordSegmentOpenError(*e));
-                    }
-                    RecordSegmentReaderCreationError::InvalidNumberOfFiles => {
-                        return Err(CountRecordsError::RecordSegmentError(*e));
-                    }
-                }
-            }
-        };
-
-        let count = match segment_reader.count().await {
-            Ok(val) => val,
-            Err(e) => {
-                return Err(CountRecordsError::RecordSegmentReadError(e));
-            }
-        };
-
-        Ok(CountRecordsOutput { count })
-=======
         .await;
         let reader = match segment_reader {
             Ok(r) => r,
@@ -440,6 +395,5 @@
             .await
             .expect("Count operator run failed");
         assert_eq!(2, count.count);
->>>>>>> 9289bc4a
     }
 }