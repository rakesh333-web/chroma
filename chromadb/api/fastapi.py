from typing import Callable, Dict, Optional
from chromadb.api import API
from chromadb.api.types import (
    Documents,
    Embeddings,
    IDs,
    Include,
    Metadatas,
    Where,
    WhereDocument,
)
import pandas as pd
import requests
import json
from typing import Sequence
from chromadb.api.models.Collection import Collection
from chromadb.telemetry import Telemetry
<<<<<<< HEAD
import chromadb.config
=======
from uuid import UUID
>>>>>>> 08c37158


class FastAPI(API):
    def __init__(self, settings):
        settings.validate("chroma_server_host")
        settings.validate("chroma_server_http_port")
        telemetry_client = chromadb.config.get_component(settings, "chroma_telemetry_impl")

        url_prefix = "https" if settings.chroma_server_ssl_enabled else "http"
        self._api_url = f"{url_prefix}://{settings.chroma_server_host}:{settings.chroma_server_http_port}/api/v1"
        self._telemetry_client = telemetry_client

    def heartbeat(self):
        """Returns the current server time in nanoseconds to check if the server is alive"""
        resp = requests.get(self._api_url)
        resp.raise_for_status()
        return int(resp.json()["nanosecond heartbeat"])

    def list_collections(self) -> Sequence[Collection]:
        """Returns a list of all collections"""
        resp = requests.get(self._api_url + "/collections")
        resp.raise_for_status()
        json_collections = resp.json()
        collections = []
        for json_collection in json_collections:
            collections.append(Collection(self, **json_collection))

        return collections

    def create_collection(
        self,
        name: str,
        metadata: Optional[Dict] = None,
        embedding_function: Optional[Callable] = None,
        get_or_create: bool = False,
    ) -> Collection:
        """Creates a collection"""
        resp = requests.post(
            self._api_url + "/collections",
            data=json.dumps({"name": name, "metadata": metadata, "get_or_create": get_or_create}),
        )
        resp.raise_for_status()
        resp_json = resp.json()
        return Collection(
            client=self,
            id=resp_json["id"],
            name=resp_json["name"],
            embedding_function=embedding_function,
            metadata=resp_json["metadata"],
        )

    def get_collection(
        self,
        name: str,
        embedding_function: Optional[Callable] = None,
    ) -> Collection:
        """Returns a collection"""
        resp = requests.get(self._api_url + "/collections/" + name)
        resp.raise_for_status()
        resp_json = resp.json()
        return Collection(
            client=self,
            name=resp_json["name"],
            id=resp_json["id"],
            embedding_function=embedding_function,
            metadata=resp_json["metadata"],
        )

    def get_or_create_collection(
        self,
        name: str,
        metadata: Optional[Dict] = None,
        embedding_function: Optional[Callable] = None,
    ) -> Collection:
        """Get a collection, or return it if it exists"""

        return self.create_collection(name, metadata, embedding_function, get_or_create=True)

    def _modify(self, id: UUID, new_name: str, new_metadata: Optional[Dict] = None):
        """Updates a collection"""
        resp = requests.put(
            self._api_url + "/collections/" + str(id),
            data=json.dumps({"new_metadata": new_metadata, "new_name": new_name}),
        )
        resp.raise_for_status()
        return resp.json()

    def delete_collection(self, name: str):
        """Deletes a collection"""
        resp = requests.delete(self._api_url + "/collections/" + name)
        resp.raise_for_status()

    def _count(self, collection_id: UUID):
        """Returns the number of embeddings in the database"""
        resp = requests.get(self._api_url + "/collections/" + str(collection_id) + "/count")
        resp.raise_for_status()
        return resp.json()

    def _peek(self, collection_id, limit=10):
        return self._get(
            collection_id,
            limit=limit,
            include=["embeddings", "documents", "metadatas"],
        )

    def _get(
        self,
        collection_id: UUID,
        ids: Optional[IDs] = None,
        where: Optional[Where] = {},
        sort: Optional[str] = None,
        limit: Optional[int] = None,
        offset: Optional[int] = None,
        page: Optional[int] = None,
        page_size: Optional[int] = None,
        where_document: Optional[WhereDocument] = {},
        include: Include = ["metadatas", "documents"],
    ):
        """Gets embeddings from the database"""
        if page and page_size:
            offset = (page - 1) * page_size
            limit = page_size

        resp = requests.post(
            self._api_url + "/collections/" + str(collection_id) + "/get",
            data=json.dumps(
                {
                    "ids": ids,
                    "where": where,
                    "sort": sort,
                    "limit": limit,
                    "offset": offset,
                    "where_document": where_document,
                    "include": include,
                }
            ),
        )

        resp.raise_for_status()
        return resp.json()

    def _delete(self, collection_id: UUID, ids=None, where={}, where_document={}):
        """Deletes embeddings from the database"""

        resp = requests.post(
            self._api_url + "/collections/" + str(collection_id) + "/delete",
            data=json.dumps({"where": where, "ids": ids, "where_document": where_document}),
        )

        resp.raise_for_status()
        return resp.json()

    def _add(
        self,
        ids,
        collection_id: UUID,
        embeddings,
        metadatas=None,
        documents=None,
        increment_index=True,
    ):
        """
        Adds a batch of embeddings to the database
        - pass in column oriented data lists
        - by default, the index is progressively built up as you add more data. If for ingestion performance reasons you want to disable this, set increment_index to False
        -     and then manually create the index yourself with collection.create_index()
        """
        resp = requests.post(
            self._api_url + "/collections/" + str(collection_id) + "/add",
            data=json.dumps(
                {
                    "embeddings": embeddings,
                    "metadatas": metadatas,
                    "documents": documents,
                    "ids": ids,
                    "increment_index": increment_index,
                }
            ),
        )

        try:
            resp.raise_for_status()
        except requests.HTTPError:
            raise (Exception(resp.text))

        return True

    def _update(
        self,
        collection_id: UUID,
        ids: IDs,
        embeddings: Optional[Embeddings] = None,
        metadatas: Optional[Metadatas] = None,
        documents: Optional[Documents] = None,
    ):
        """
        Updates a batch of embeddings in the database
        - pass in column oriented data lists
        """

        resp = requests.post(
            self._api_url + "/collections/" + str(collection_id) + "/update",
            data=json.dumps(
                {
                    "ids": ids,
                    "embeddings": embeddings,
                    "metadatas": metadatas,
                    "documents": documents,
                }
            ),
        )

        resp.raise_for_status()
        return True

    def _query(
        self,
        collection_id: UUID,
        query_embeddings,
        n_results=10,
        where={},
        where_document={},
        include: Include = ["metadatas", "documents", "distances"],
    ):
        """Gets the nearest neighbors of a single embedding"""

        resp = requests.post(
            self._api_url + "/collections/" + str(collection_id) + "/query",
            data=json.dumps(
                {
                    "query_embeddings": query_embeddings,
                    "n_results": n_results,
                    "where": where,
                    "where_document": where_document,
                    "include": include,
                }
            ),
        )

        try:
            resp.raise_for_status()
        except requests.HTTPError:
            raise (Exception(resp.text))

        body = resp.json()
        return body

    def reset(self):
        """Resets the database"""
        resp = requests.post(self._api_url + "/reset")
        resp.raise_for_status()
        return resp.json

    def persist(self):
        """Persists the database"""
        resp = requests.post(self._api_url + "/persist")
        resp.raise_for_status()
        return resp.json

    def raw_sql(self, sql):
        """Runs a raw SQL query against the database"""
        resp = requests.post(self._api_url + "/raw_sql", data=json.dumps({"raw_sql": sql}))
        resp.raise_for_status()
        return pd.DataFrame.from_dict(resp.json())

    def create_index(self, collection_name: str):
        """Creates an index for the given space key"""
        resp = requests.post(self._api_url + "/collections/" + collection_name + "/create_index")
        try:
            resp.raise_for_status()
        except requests.HTTPError:
            raise (Exception(resp.text))
        return resp.json()

    def get_version(self):
        """Returns the version of the server"""
        resp = requests.get(self._api_url + "/version")
        resp.raise_for_status()
        return resp.json()<|MERGE_RESOLUTION|>--- conflicted
+++ resolved
@@ -15,11 +15,8 @@
 from typing import Sequence
 from chromadb.api.models.Collection import Collection
 from chromadb.telemetry import Telemetry
-<<<<<<< HEAD
 import chromadb.config
-=======
 from uuid import UUID
->>>>>>> 08c37158
 
 
 class FastAPI(API):
