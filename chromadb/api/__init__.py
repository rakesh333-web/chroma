from abc import ABC, abstractmethod
from typing import Sequence, Optional
import pandas as pd
from uuid import UUID
from chromadb.api.models.Collection import Collection
from chromadb.api.types import (
    CollectionMetadata,
    Documents,
    EmbeddingFunction,
    Embeddings,
    IDs,
    Include,
    Metadatas,
    Where,
    QueryResult,
    GetResult,
    WhereDocument,
)
from chromadb.config import Component
<<<<<<< HEAD
from overrides import override
=======
import chromadb.utils.embedding_functions as ef
>>>>>>> 14a6be71


class API(Component, ABC):
    @abstractmethod
    def heartbeat(self) -> int:
        """Returns the current server time in nanoseconds to check if the server is alive

        Args:
            None

        Returns:
            int: The current server time in nanoseconds

        """
        pass

    @abstractmethod
    def list_collections(self) -> Sequence[Collection]:
        """Returns all collections in the database

        Args:
            None

        Returns:
            dict: A dictionary of collections

        """
        pass

    @abstractmethod
    def create_collection(
        self,
        name: str,
        metadata: Optional[CollectionMetadata] = None,
        embedding_function: Optional[EmbeddingFunction] = ef.DefaultEmbeddingFunction(),
        get_or_create: bool = False,
    ) -> Collection:
        """Creates a new collection in the database

        Args:
            name  The name of the collection to create. The name must be unique.
            metadata: A dictionary of metadata to associate with the collection. Defaults to None.
            embedding_function: A function that takes documents and returns an embedding. Defaults to None.
            get_or_create: If True, will return the collection if it already exists,
                and update the metadata (if applicable). Defaults to False.

        Returns:
            dict: the created collection

        """
        pass

    @abstractmethod
    def delete_collection(
        self,
        name: str,
    ) -> None:
        """Deletes a collection from the database

        Args:
            name: The name of the collection to delete
        """

    @abstractmethod
    def get_or_create_collection(
        self,
        name: str,
        metadata: Optional[CollectionMetadata] = None,
        embedding_function: Optional[EmbeddingFunction] = ef.DefaultEmbeddingFunction(),
    ) -> Collection:
        """Calls create_collection with get_or_create=True.
           If the collection exists, but with different metadata, the metadata will be replaced.

        Args:
            name: The name of the collection to create. The name must be unique.
            metadata: A dictionary of metadata to associate with the collection. Defaults to None.
            embedding_function: A function that takes documents and returns an embedding. Should be the same as the one used to create the collection. Defaults to None.
        Returns:
            the created collection

        """
        pass

    @abstractmethod
    def get_collection(
        self,
        name: str,
        embedding_function: Optional[EmbeddingFunction] = ef.DefaultEmbeddingFunction(),
    ) -> Collection:
        """Gets a collection from the database by either name or uuid

        Args:
            name: The name of the collection to get. Defaults to None.
            embedding_function: A function that takes documents and returns an embedding. Should be the same as the one used to create the collection. Defaults to None.

        Returns:
            dict: the requested collection

        """
        pass

    def _modify(
        self,
        id: UUID,
        new_name: Optional[str] = None,
        new_metadata: Optional[CollectionMetadata] = None,
    ) -> None:
        """Modify a collection in the database - can update the name and/or metadata

        Args:
            current_name: The name of the collection to modify
            new_name: The new name of the collection. Defaults to None.
            new_metadata: The new metadata to associate with the collection. Defaults to None.
        """
        pass

    @abstractmethod
    def _add(
        self,
        ids: IDs,
        collection_id: UUID,
        embeddings: Embeddings,
        metadatas: Optional[Metadatas] = None,
        documents: Optional[Documents] = None,
        increment_index: bool = True,
    ) -> bool:
        """Add embeddings to the data store. This is the most general way to add embeddings to the database.
        ⚠️ It is recommended to use the more specific methods below when possible.

        Args:
            collection_id: The collection to add the embeddings to
            embedding: The sequence of embeddings to add
            metadata: The metadata to associate with the embeddings. Defaults to None.
            documents: The documents to associate with the embeddings. Defaults to None.
            ids: The ids to associate with the embeddings. Defaults to None.
        """
        pass

    @abstractmethod
    def _update(
        self,
        collection_id: UUID,
        ids: IDs,
        embeddings: Optional[Embeddings] = None,
        metadatas: Optional[Metadatas] = None,
        documents: Optional[Documents] = None,
    ) -> bool:
        """Add embeddings to the data store. This is the most general way to add embeddings to the database.
        ⚠️ It is recommended to use the more specific methods below when possible.

        Args:
            collection_id: The collection to add the embeddings to
            embedding: The sequence of embeddings to add
        """
        pass

    @abstractmethod
    def _upsert(
        self,
        collection_id: UUID,
        ids: IDs,
        embeddings: Embeddings,
        metadatas: Optional[Metadatas] = None,
        documents: Optional[Documents] = None,
        increment_index: bool = True,
    ) -> bool:
        """Add or update entries in the embedding store.
        If an entry with the same id already exists, it will be updated, otherwise it will be added.

        Args:
            collection_id: The collection to add the embeddings to
            ids: The ids to associate with the embeddings. Defaults to None.
            embeddings: The sequence of embeddings to add
            metadatas: The metadata to associate with the embeddings. Defaults to None.
            documents: The documents to associate with the embeddings. Defaults to None.
            increment_index: If True, will incrementally add to the ANN index of the collection. Defaults to True.
        """
        pass

    @abstractmethod
    def _count(self, collection_id: UUID) -> int:
        """Returns the number of embeddings in the database

        Args:
            collection_id: The collection to count the embeddings in.


        Returns:
            int: The number of embeddings in the collection

        """
        pass

    @abstractmethod
    def _peek(self, collection_id: UUID, n: int = 10) -> GetResult:
        pass

    @abstractmethod
    def _get(
        self,
        collection_id: UUID,
        ids: Optional[IDs] = None,
        where: Optional[Where] = {},
        sort: Optional[str] = None,
        limit: Optional[int] = None,
        offset: Optional[int] = None,
        page: Optional[int] = None,
        page_size: Optional[int] = None,
        where_document: Optional[WhereDocument] = {},
        include: Include = ["embeddings", "metadatas", "documents"],
    ) -> GetResult:
        """Gets embeddings from the database. Supports filtering, sorting, and pagination.
        ⚠️ This method should not be used directly.

        Args:
            where: A dictionary of key-value pairs to filter the embeddings by. Defaults to {}.
            sort: The column to sort the embeddings by. Defaults to None.
            limit: The maximum number of embeddings to return. Defaults to None.
            offset: The number of embeddings to skip before returning. Defaults to None.
            page: The page number to return. Defaults to None.
            page_size: The number of embeddings to return per page. Defaults to None.

        Returns:
            pd.DataFrame: A pandas dataframe containing the embeddings and metadata

        """
        pass

    @abstractmethod
    def _delete(
        self,
        collection_id: UUID,
        ids: Optional[IDs],
        where: Optional[Where] = {},
        where_document: Optional[WhereDocument] = {},
    ) -> IDs:
        """Deletes embeddings from the database
        ⚠️ This method should not be used directly.

        Args:
            where: A dictionary of key-value pairs to filter the embeddings by. Defaults to {}.

        Returns:
            List: The list of internal UUIDs of the deleted embeddings
        """
        pass

    @abstractmethod
    def _query(
        self,
        collection_id: UUID,
        query_embeddings: Embeddings,
        n_results: int = 10,
        where: Where = {},
        where_document: WhereDocument = {},
        include: Include = ["embeddings", "metadatas", "documents", "distances"],
    ) -> QueryResult:
        """Gets the nearest neighbors of a single embedding
        ⚠️ This method should not be used directly.

        Args:
            embedding: The embedding to find the nearest neighbors of
            n_results: The number of nearest neighbors to return. Defaults to 10.
            where: A dictionary of key-value pairs to filter the embeddings by. Defaults to {}.
        """
        pass

    @override
    @abstractmethod
    def reset(self) -> None:
        """Resets the database
        ⚠️ This is destructive and will delete all data in the database.
        Args:
            None

        Returns:
            None
        """
        pass

    @abstractmethod
    def raw_sql(self, sql: str) -> pd.DataFrame:
        """Runs a raw SQL query against the database
        ⚠️ This method should not be used directly.

        Args:
            sql: The SQL query to run

        Returns:
            pd.DataFrame: A pandas dataframe containing the results of the query
        """
        pass

    @abstractmethod
    def create_index(self, collection_name: str) -> bool:
        """Creates an index for the given collection
        ⚠️ This method should not be used directly.

        Args:
            collection_name: The collection to create the index for. Uses the client's collection if None. Defaults to None.

        Returns:
            bool: True if the index was created successfully

        """
        pass

    @abstractmethod
    def persist(self) -> bool:
        """Persist the database to disk"""
        pass

    @abstractmethod
    def get_version(self) -> str:
        """Get the version of Chroma.

        Returns:
            str: The version of Chroma

        """
        pass<|MERGE_RESOLUTION|>--- conflicted
+++ resolved
@@ -17,11 +17,8 @@
     WhereDocument,
 )
 from chromadb.config import Component
-<<<<<<< HEAD
-from overrides import override
-=======
 import chromadb.utils.embedding_functions as ef
->>>>>>> 14a6be71
+
 
 
 class API(Component, ABC):
