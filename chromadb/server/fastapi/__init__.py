import fastapi
from fastapi.responses import JSONResponse
from fastapi import status
import chromadb
import chromadb.server
from chromadb.errors import NoDatapointsException
from chromadb.server.fastapi.types import (
    AddEmbedding,
    CountEmbedding,
    DeleteEmbedding,
    GetEmbedding,
    ProcessEmbedding,
    QueryEmbedding,
    RawSql,  # Results,
    SpaceKeyInput,
    CreateCollection,
    UpdateCollection,
)


class FastAPI(chromadb.server.Server):
    def __init__(self, settings):
        super().__init__(settings)
        self._app = fastapi.FastAPI(debug=True)
        self._api = chromadb.Client(settings)

        self.router = fastapi.APIRouter()
        self.router.add_api_route("/api/v1", self.root, methods=["GET"])
        self.router.add_api_route("/api/v1/reset", self.reset, methods=["POST"])
        self.router.add_api_route("/api/v1/raw_sql", self.raw_sql, methods=["POST"])

        self.router.add_api_route("/api/v1/collections", self.list_collections, methods=["GET"])
        self.router.add_api_route("/api/v1/collections", self.create_collection, methods=["POST"])

        self.router.add_api_route(
            "/api/v1/collections/{collection_name}/add",
            self.add,
            methods=["POST"],
            status_code=status.HTTP_201_CREATED,
        )
        self.router.add_api_route(
            "/api/v1/collections/{collection_name}/update", self.update, methods=["POST"]
        )
        self.router.add_api_route(
            "/api/v1/collections/{collection_name}/get", self.get, methods=["POST"]
        )
        self.router.add_api_route(
            "/api/v1/collections/{collection_name}/delete", self.delete, methods=["POST"]
        )
        self.router.add_api_route(
            "/api/v1/collections/{collection_name}/count", self.count, methods=["GET"]
        )
        self.router.add_api_route(
            "/api/v1/collections/{collection_name}/query",
            self.get_nearest_neighbors,
            methods=["POST"],
        )
        self.router.add_api_route(
            "/api/v1/collections/{collection_name}/create_index",
            self.create_index,
            methods=["POST"],
        )
        self.router.add_api_route(
            "/api/v1/collections/{collection_name}", self.get_collection, methods=["GET"]
        )
        self.router.add_api_route(
            "/api/v1/collections/{collection_name}", self.update_collection, methods=["PUT"]
        )
        self.router.add_api_route(
            "/api/v1/collections/{collection_name}", self.delete_collection, methods=["DELETE"]
        )

        self._app.include_router(self.router)

    def app(self):
        return self._app

    def root(self):
        return {"nanosecond heartbeat": self._api.heartbeat()}

    def list_collections(self):
        return self._api.list_collections()

    def create_collection(self, collection: CreateCollection):
        return self._api.create_collection(name=collection.name, metadata=collection.metadata)

    def get_collection(self, collection_name: str):
        return self._api.get_collection(collection_name)

    def update_collection(self, collection_name, collection: UpdateCollection):
<<<<<<< HEAD
        return self._api.modify(current_name=collection_name, 
                                new_name= collection.new_name,
                                new_metadata= collection.new_metadata
                                )
=======
        return self._api.update_collection(name=collection_name, metadata=collection.metadata)
>>>>>>> 308ad833

    def delete_collection(self, collection_name: str):
        return self._api.delete_collection(collection_name)

    def add(self, collection_name: str, add: AddEmbedding):
        return self._api.add(
            collection_name=collection_name,
            embeddings=add.embeddings,
            metadatas=add.metadatas,
            documents=add.documents,
            ids=add.ids,
        )

    def update(self, collection_name: str, add: AddEmbedding):
        return self._api.update(
            name=collection_name, embedding=add.embedding, metadata=add.metadata
        )

    def get(self, collection_name, get: GetEmbedding):
        return self._api.get(
            collection_name=collection_name,
            ids=get.ids,
            where=get.where,
            sort=get.sort,
            limit=get.limit,
            offset=get.offset,
        )

    def delete(self, collection_name: str, delete: DeleteEmbedding):
        return self._api.delete(where=delete.where, ids=delete.ids, collection_name=collection_name)

    def count(self, collection_name: str):
        return self._api.count(collection_name)

    def reset(self):
        return self._api.reset()

    def get_nearest_neighbors(self, collection_name, query: QueryEmbedding):
        try:
            nnresult = self._api.query(
                collection_name=collection_name,
                where=query.where,
                query_embeddings=query.query_embeddings,
                n_results=query.n_results,
            )

            print(nnresult)
            nnresult["embeddings"] = nnresult["embeddings"]  # .to_dict()
            return nnresult
        except NoDatapointsException:
            return {"error": "no data points"}

    def raw_sql(self, raw_sql: RawSql):
        return self._api.raw_sql(raw_sql.raw_sql).to_dict()

    def create_index(self, collection_name: str):
        return self._api.create_index(collection_name)<|MERGE_RESOLUTION|>--- conflicted
+++ resolved
@@ -88,14 +88,12 @@
         return self._api.get_collection(collection_name)
 
     def update_collection(self, collection_name, collection: UpdateCollection):
-<<<<<<< HEAD
+
         return self._api.modify(current_name=collection_name, 
                                 new_name= collection.new_name,
                                 new_metadata= collection.new_metadata
                                 )
-=======
-        return self._api.update_collection(name=collection_name, metadata=collection.metadata)
->>>>>>> 308ad833
+
 
     def delete_collection(self, collection_name: str):
         return self._api.delete_collection(collection_name)
